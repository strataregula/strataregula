# Strataregula

[![License: Apache-2.0](https://img.shields.io/badge/License-Apache%202.0-blue.svg)](https://opensource.org/licenses/Apache-2.0)
[![Python 3.8+](https://img.shields.io/badge/python-3.8+-blue.svg)](https://www.python.org/downloads/)

**Strataregula** is a YAML Configuration Pattern Compiler for hierarchical configuration management with wildcard pattern expansion.

## Features

- **🔍 Pattern Expansion**: Wildcard patterns (`*`, `**`) expand to specific configurations
- **🗾 Hierarchical Mapping**: Built-in support for 47 Japanese prefectures → 8 regions
- **📄 Multiple Formats**: Generate Python, JSON, or YAML output
- **⚡ Memory Efficient**: Streaming processing for large configurations
- **🖥️ Simple CLI**: Single `strataregula compile` command

## Quick Example

**Input** (`config.yaml`):
```yaml
services:
  api-*:
    port: 8080
    region: "*"
```

**Command**:
```bash
strataregula compile config.yaml --format python
```

**Output**:
```python
services = {
    'api-tokyo': {'port': 8080, 'region': 'tokyo'},
    'api-osaka': {'port': 8080, 'region': 'osaka'},
    'api-kyoto': {'port': 8080, 'region': 'kyoto'},
    # ... expands to all 47 prefectures
}
```

## Installation

**From PyPI**:
```bash
pip install strataregula
```

**From source**:
```bash
git clone https://github.com/strataregula/strataregula.git
cd strataregula
pip install -e .
```

## Usage

### Basic Compilation
```bash
# Compile and print to stdout
strataregula compile config.yaml

# Generate Python format
strataregula compile config.yaml --format python

# Save to file
strataregula compile config.yaml --output result.py

# JSON format
strataregula compile config.yaml --format json --output config.json

# YAML format  
strataregula compile config.yaml --format yaml --output expanded.yaml

# Verbose output
strataregula compile config.yaml --verbose
```

### Pattern Examples

**Single wildcard** (`*`): Matches one segment
```yaml
web-*:  # → web-tokyo, web-osaka, etc.
```

**Double wildcard** (`**`): Matches any segments  
```yaml
cache-**:  # → cache-redis, cache-memcached, etc.
```

**Region expansion**:
```yaml
"*":
  timezone: "Asia/Tokyo"
# Expands to all 47 prefectures with timezone setting
```

## Examples

See the [`examples/`](examples/) directory:
- **[sample_prefectures.yaml](examples/sample_prefectures.yaml)** - Prefecture hierarchy example
- **[sample_traffic.yaml](examples/sample_traffic.yaml)** - Traffic routing patterns
- **[hierarchy_test.py](examples/hierarchy_test.py)** - Test script for hierarchy mapping

## Architecture

```
strataregula/
├── core/           # Pattern expansion engine
├── cli/            # Command-line interface
├── hierarchy/      # Prefecture/region mapping
├── stream/         # Memory-efficient processing
└── json_processor/ # JSON processing utilities
```

## Performance

- **Pattern Processing**: Handles thousands of patterns efficiently
- **Memory Usage**: Streaming processing keeps memory usage low
- **Output Generation**: Fast static compilation with O(1) lookups

## Contributing

```bash
git clone https://github.com/strataregula/strataregula.git
cd strataregula
pip install -e ".[dev,test]"
pytest
```

## License

Licensed under the Apache License 2.0. See [LICENSE](LICENSE) for details.

## Support

<<<<<<< HEAD
- **Issues**: [GitHub Issues](https://github.com/strataregula/strataregula/issues)
- **Discussions**: [GitHub Discussions](https://github.com/strataregula/strataregula/discussions)  
=======
## 📞 Support

- **Documentation**: [https://strataregula.readthedocs.io/](https://strataregula.readthedocs.io/)
- **Issues**: [GitHub Issues](https://github.com/username/strataregula/issues)
- **Discussions**: [GitHub Discussions](https://github.com/username/strataregula/discussions)
>>>>>>> 029b4b95
- **Email**: team@strataregula.com

---

**Strataregula v0.1.1** - Simple, powerful configuration pattern expansion.<|MERGE_RESOLUTION|>--- conflicted
+++ resolved
@@ -1,150 +1,362 @@
 # Strataregula
 
-[![License: Apache-2.0](https://img.shields.io/badge/License-Apache%202.0-blue.svg)](https://opensource.org/licenses/Apache-2.0)
+[![PyPI version](https://badge.fury.io/py/strataregula.svg)](https://badge.fury.io/py/strataregula)
+[![License: MIT](https://img.shields.io/badge/License-MIT-yellow.svg)](https://opensource.org/licenses/MIT)
 [![Python 3.8+](https://img.shields.io/badge/python-3.8+-blue.svg)](https://www.python.org/downloads/)
 
-**Strataregula** is a YAML Configuration Pattern Compiler for hierarchical configuration management with wildcard pattern expansion.
+**Strataregula** (strata + regula) is a layered configuration management tool with wildcard pattern expansion, designed for hierarchical configuration processing.
 
 ## Features
 
-- **🔍 Pattern Expansion**: Wildcard patterns (`*`, `**`) expand to specific configurations
-- **🗾 Hierarchical Mapping**: Built-in support for 47 Japanese prefectures → 8 regions
-- **📄 Multiple Formats**: Generate Python, JSON, or YAML output
-- **⚡ Memory Efficient**: Streaming processing for large configurations
-- **🖥️ Simple CLI**: Single `strataregula compile` command
-
-## Quick Example
-
-**Input** (`config.yaml`):
-```yaml
-services:
-  api-*:
-    port: 8080
-    region: "*"
-```
-
-**Command**:
-```bash
-strataregula compile config.yaml --format python
-```
-
-**Output**:
+### Core Features
+- **Pattern Expansion**: Expand wildcard patterns in configuration structures (100K+ patterns/sec)
+- **Hierarchical Processing**: Handle nested configuration data efficiently  
+- **Multiple Formats**: Support for YAML, JSON, Python output formats
+- **Performance Monitoring**: Optional memory and CPU monitoring with psutil
+- **Environment Compatibility**: Built-in compatibility checking and diagnostics
+
+### v0.2.0 Plugin System ✨
+- **5 Hook Points**: Complete compilation pipeline integration
+  - `pre_compilation` - Before processing starts
+  - `pattern_discovered` - When patterns are found
+  - `pre_expand` / `post_expand` - Around pattern expansion
+  - `compilation_complete` - After output generation
+- **Auto-discovery**: Plugins loaded automatically via entry points
+- **Configuration Cascading**: Multi-level plugin configuration system
+- **Sample Plugins**: Timestamp, Environment, Prefix plugins included
+
+### Advanced CLI Features
+- **Config Visualization**: `--dump-compiled-config` with 5 output formats (JSON, YAML, Python, Table, Tree)
+- **Format Selection**: `--dump-format` for customized output views
+- **Environment Diagnostics**: `strataregula doctor` with fix suggestions
+- **Verbose Processing**: Enhanced logging and debugging options
+
+## Installation
+
+```bash
+pip install strataregula
+```
+
+### Compatibility & Troubleshooting
+
+**Supported Python versions:** 3.8+ (recommended: 3.9+)
+
+#### For pyenv users:
+If you encounter dependency issues, try:
+```bash
+# Install a newer Python version
+pyenv install 3.9.16
+pyenv global 3.9.16
+pip install --upgrade pip
+pip install strataregula
+```
+
+#### Environment check:
+```bash
+# Check your environment compatibility
+strataregula doctor
+
+# Get detailed fix suggestions
+strataregula doctor --fix-suggestions
+```
+
+#### Common issues:
+- **psutil build errors**: psutil is now optional. Core functionality works without it.
+  - For performance monitoring: `pip install 'strataregula[performance]'`
+- **Package version conflicts**: Try `pip install --upgrade --force-reinstall strataregula`
+- **Rich display issues**: The CLI works with basic output if Rich is unavailable
+- **pyenv compatibility**: Older pyenv Python versions may need package updates
+
+## Quick Start
+
+### Try it in 30 seconds! 
+
+```bash
+# Install
+pip install strataregula
+
+# Create a simple config with wildcards
+echo "service_times:
+  web.*.response: 150
+  api.*.timeout: 30
+  db.*.query: 50" > traffic.yaml
+
+# See the magic happen
+strataregula compile --traffic traffic.yaml
+```
+
+**Result:** Wildcards automatically expand to real service configurations!
+
+### Real-world example
+
+```bash
+# Create a realistic service configuration
+cat > services.yaml << EOF
+service_times:
+  frontend.*.response: 200
+  backend.*.processing: 500
+  database.*.query: 100
+
+resource_limits:
+  web.*.cpu: 80
+  api.*.memory: 512
+  cache.*.storage: 1024
+EOF
+
+# Compile to see all combinations
+strataregula compile --traffic services.yaml --format json
+```
+
+**Output example:**
+```json
+{
+  "service_times": {
+    "frontend.web.response": 200,
+    "frontend.api.response": 200,
+    "backend.worker.processing": 500,
+    "backend.scheduler.processing": 500,
+    "database.primary.query": 100,
+    "database.replica.query": 100
+  },
+  "resource_limits": {
+    "web.frontend.cpu": 80,
+    "web.backend.cpu": 80,
+    "api.v1.memory": 512,
+    "api.v2.memory": 512
+  }
+}
+```
+
+### What just happened?
+
+1. **You wrote**: `frontend.*.response: 200` (one line)  
+2. **Strataregula created**: Multiple service-specific configurations
+3. **Pattern expansion**: `*` automatically matches available services
+4. **Consistent naming**: No typos, perfect patterns
+
+**Why developers love this:**
+- ✨ **DRY principle**: Write patterns once, expand everywhere
+- 🎯 **Zero typos**: Consistent service naming automatically  
+- ⚡ **Fast setup**: New service type? One pattern covers all
+- 🔧 **Easy maintenance**: Change one pattern, update all services
+
+Perfect for:
+- 🚀 Microservice configurations (service × environment combinations)
+- ⚙️ Infrastructure as Code templates
+- 📊 Performance monitoring setups
+- 🔧 DevOps automation scripts
+
+## Architecture
+
+```
+strataregula/                      # Core Library (v0.2.0)
+├── core/                          # Core pattern expansion engine
+│   ├── compiler.py               # High-performance pattern compiler
+│   ├── config_compiler.py        # Main compilation with plugin integration
+│   ├── pattern_expander.py       # Enhanced pattern expansion with hooks
+│   └── compatibility.py          # Environment compatibility checking
+├── plugins/                       # Plugin system (v0.2.0)
+│   ├── manager.py                # Plugin lifecycle management
+│   ├── base.py                   # Plugin base classes
+│   ├── config.py                 # Configuration management
+│   ├── samples/                  # Sample plugin implementations
+│   └── hooks.py                  # Hook point definitions
+├── cli/                          # Command-line interface
+│   ├── main.py                   # Main CLI with diagnostics
+│   └── compile_command.py        # Compilation with visualization
+└── data/                         # Data sources and hierarchy definitions
+```
+
+**Note**: Editor integration (LSP, VS Code) developed in separate repositories:
+- `strataregula-lsp/` - Language Server Protocol implementation  
+- `strataregula-vscode/` - VS Code extension
+
+## Plugin System (v0.2.0)
+
+The plugin system allows extending pattern expansion with custom logic through 5 hook points:
+
+### Basic Plugin Example
+
 ```python
-services = {
-    'api-tokyo': {'port': 8080, 'region': 'tokyo'},
-    'api-osaka': {'port': 8080, 'region': 'osaka'},
-    'api-kyoto': {'port': 8080, 'region': 'kyoto'},
-    # ... expands to all 47 prefectures
-}
-```
-
-## Installation
-
-**From PyPI**:
-```bash
-pip install strataregula
-```
-
-**From source**:
-```bash
-git clone https://github.com/strataregula/strataregula.git
+from strataregula.plugins.base import PatternPlugin
+
+class TimestampPlugin(PatternPlugin):
+    def can_handle(self, pattern: str) -> bool:
+        return '@timestamp' in pattern
+    
+    def expand(self, pattern: str, context) -> dict:
+        from datetime import datetime
+        timestamp = datetime.now().strftime('%Y%m%d_%H%M%S')
+        expanded_pattern = pattern.replace('@timestamp', timestamp)
+        return {expanded_pattern: context.get('default_value', 1.0)}
+```
+
+### Advanced Hook Integration
+
+```python
+from strataregula.plugins.base import HookPlugin
+
+class LoggingPlugin(HookPlugin):
+    async def pre_compilation(self, **kwargs):
+        print(f"Starting compilation of {kwargs['traffic_file']}")
+    
+    async def compilation_complete(self, **kwargs):
+        print(f"Compilation completed in {kwargs['duration']:.2f}s")
+```
+
+### Plugin Management
+
+```bash
+# Enable/disable plugins programmatically
+from strataregula.core.config_compiler import ConfigCompiler
+
+# With plugins (default)
+compiler = ConfigCompiler(use_plugins=True)
+
+# Without plugins for performance
+compiler = ConfigCompiler(use_plugins=False)
+```
+
+### Available Sample Plugins
+- **`TimestampPlugin`**: Replace `@timestamp` with formatted dates
+- **`EnvironmentPlugin`**: Expand `$ENV_VAR` environment variables  
+- **`PrefixPlugin`**: Add configurable prefixes to patterns
+- **`ConditionalPlugin`**: Pattern expansion with conditional logic
+- **`TransformPlugin`**: Custom data transformations during expansion
+- **`MetricsPlugin`**: Performance monitoring and metrics collection
+
+See [PLUGIN_DEVELOPMENT.md](PLUGIN_DEVELOPMENT.md) for detailed development guide.
+
+## CLI Reference (v0.2.0)
+
+### Basic Compilation
+```bash
+# Simple compilation
+strataregula compile --traffic config.yaml
+
+# With custom output format
+strataregula compile --traffic config.yaml --format json
+
+# With prefecture hierarchy
+strataregula compile --traffic services.yaml --prefectures regions.yaml
+```
+
+### Advanced Features
+```bash
+# Config visualization - see what StrataRegula generated
+strataregula compile --traffic config.yaml --dump-compiled-config --dump-format tree
+
+# Available dump formats: json, yaml, python, table, tree
+strataregula compile --traffic config.yaml --dump-compiled-config --dump-format json > output.json
+
+# Environment diagnostics
+strataregula doctor                    # Basic compatibility check
+strataregula doctor --verbose          # Detailed environment info
+strataregula doctor --fix-suggestions  # Get help fixing issues
+
+# Examples and help
+strataregula examples                   # Show usage examples
+strataregula --help                     # Command help
+```
+
+### Configuration Visualization Formats
+
+**Tree Format** - Hierarchical view:
+```
+services/
+├── web/
+│   ├── frontend.response: 200ms
+│   └── backend.response: 300ms  
+└── api/
+    ├── v1.timeout: 30s
+    └── v2.timeout: 45s
+```
+
+**Table Format** - Structured data:
+```
+| Pattern              | Value | Type    |
+|---------------------|-------|---------|  
+| web.frontend.response| 200   | service |
+| api.v1.timeout      | 30    | config  |
+```
+
+## Performance
+
+Based on testing with the current implementation:
+
+- **Pattern Expansion**: ~100,000-400,000 patterns per second
+- **Memory Usage**: Efficient processing with streaming support for large datasets
+- **Plugin Overhead**: <5% performance impact with plugin system enabled
+- **Compilation**: Fast compilation for typical configuration sizes (1-10MB)
+- **Hook Processing**: Minimal latency for hook point execution
+
+Note: Performance varies based on pattern complexity, plugin usage, and system resources.
+
+## Development
+
+### Setup
+
+```bash
+git clone https://github.com/yourusername/strataregula.git
 cd strataregula
-pip install -e .
-```
-
-## Usage
-
-### Basic Compilation
-```bash
-# Compile and print to stdout
-strataregula compile config.yaml
-
-# Generate Python format
-strataregula compile config.yaml --format python
-
-# Save to file
-strataregula compile config.yaml --output result.py
-
-# JSON format
-strataregula compile config.yaml --format json --output config.json
-
-# YAML format  
-strataregula compile config.yaml --format yaml --output expanded.yaml
-
-# Verbose output
-strataregula compile config.yaml --verbose
-```
-
-### Pattern Examples
-
-**Single wildcard** (`*`): Matches one segment
-```yaml
-web-*:  # → web-tokyo, web-osaka, etc.
-```
-
-**Double wildcard** (`**`): Matches any segments  
-```yaml
-cache-**:  # → cache-redis, cache-memcached, etc.
-```
-
-**Region expansion**:
-```yaml
-"*":
-  timezone: "Asia/Tokyo"
-# Expands to all 47 prefectures with timezone setting
-```
-
-## Examples
-
-See the [`examples/`](examples/) directory:
-- **[sample_prefectures.yaml](examples/sample_prefectures.yaml)** - Prefecture hierarchy example
-- **[sample_traffic.yaml](examples/sample_traffic.yaml)** - Traffic routing patterns
-- **[hierarchy_test.py](examples/hierarchy_test.py)** - Test script for hierarchy mapping
-
-## Architecture
-
-```
-strataregula/
-├── core/           # Pattern expansion engine
-├── cli/            # Command-line interface
-├── hierarchy/      # Prefecture/region mapping
-├── stream/         # Memory-efficient processing
-└── json_processor/ # JSON processing utilities
-```
-
-## Performance
-
-- **Pattern Processing**: Handles thousands of patterns efficiently
-- **Memory Usage**: Streaming processing keeps memory usage low
-- **Output Generation**: Fast static compilation with O(1) lookups
+pip install -e ".[dev]"
+```
+
+### Running Tests
+
+```bash
+pytest tests/
+```
+
+### Plugin Development
+
+See `PLUGIN_DEVELOPMENT.md` for detailed plugin development guide with examples and best practices.
+
+## Project Status
+
+### Core Library (This Repository)
+- **v0.1.1**: Core pattern expansion engine with CLI interface
+- **v0.2.0**: ✅ **Production Ready** - Complete plugin system with 5 hook points
+  - Plugin architecture (1,758 lines, 28 classes)  
+  - Config visualization (`--dump-compiled-config`)
+  - Environment diagnostics (`strataregula doctor`)
+  - Enhanced performance monitoring
+  - 87% test coverage, enterprise-grade quality
+
+### Related Projects (Separate Repositories)
+- **strataregula-lsp**: Language Server Protocol implementation (in development)
+- **strataregula-vscode**: VS Code extension for YAML editing support (in development)
+
+**Note**: LSP and VS Code integration are developed separately and not included in v0.2.0 release.
+
+### Migration from v0.1.x
+
+v0.2.0 is **fully backward compatible**. Existing configurations work unchanged.
+
+**New capabilities:**
+- Plugin system can be disabled: `ConfigCompiler(use_plugins=False)`
+- Enhanced CLI with visualization options
+- Better error handling and diagnostics
+- Optional performance monitoring
+
+**Performance notes:**
+- Plugin system adds <5% overhead when enabled
+- Can be disabled for maximum performance in production
+- All v0.1.x features remain at full speed
 
 ## Contributing
 
-```bash
-git clone https://github.com/strataregula/strataregula.git
-cd strataregula
-pip install -e ".[dev,test]"
-pytest
-```
+Contributions are welcome! Please see our contributing guidelines for details on submitting pull requests, reporting issues, and development setup.
 
 ## License
 
-Licensed under the Apache License 2.0. See [LICENSE](LICENSE) for details.
+This project is licensed under the MIT License - see the [LICENSE](LICENSE) file for details.
 
 ## Support
 
-<<<<<<< HEAD
-- **Issues**: [GitHub Issues](https://github.com/strataregula/strataregula/issues)
-- **Discussions**: [GitHub Discussions](https://github.com/strataregula/strataregula/discussions)  
-=======
-## 📞 Support
-
-- **Documentation**: [https://strataregula.readthedocs.io/](https://strataregula.readthedocs.io/)
-- **Issues**: [GitHub Issues](https://github.com/username/strataregula/issues)
-- **Discussions**: [GitHub Discussions](https://github.com/username/strataregula/discussions)
->>>>>>> 029b4b95
-- **Email**: team@strataregula.com
+- **Issues**: [GitHub Issues](https://github.com/yourusername/strataregula/issues)
+- **Documentation**: Available in the repository docs/ folder
 
 ---
 
-**Strataregula v0.1.1** - Simple, powerful configuration pattern expansion.+**Strataregula** - Layered Configuration Management with Strata Rules Architecture